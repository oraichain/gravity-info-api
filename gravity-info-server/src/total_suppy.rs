//! Yes computing the total supply of tokens on the chain does in fact require all the junk in this file.
//! This is mostly complexity around vesting and the fact that there's no convient function to total everything up
//! on the server side. Logic would dictate that you make the endpoint on client but this code uses highly parallel rust futures
//! to effectively query all the data in a reasonable amount of time and compute the result locally
//! This code provides a generic way to compute the total liquid supply for a cosmos chain across all vesting types

use actix_web::rt::System;
use deep_space::client::types::AccountType;
use deep_space::client::PAGE;
use deep_space::error::CosmosGrpcError;
use deep_space::{Coin, Contact};
use futures::future::{join3, join_all};
use gravity_proto::cosmos_sdk_proto::cosmos::bank::v1beta1::query_client::QueryClient as BankQueryClient;
use gravity_proto::cosmos_sdk_proto::cosmos::bank::v1beta1::QueryBalanceRequest;
use gravity_proto::cosmos_sdk_proto::cosmos::distribution::v1beta1::query_client::QueryClient as DistQueryClient;
use gravity_proto::cosmos_sdk_proto::cosmos::distribution::v1beta1::QueryDelegationTotalRewardsRequest;
use gravity_proto::cosmos_sdk_proto::cosmos::staking::v1beta1::query_client::QueryClient as StakingQueryClient;
use gravity_proto::cosmos_sdk_proto::cosmos::staking::v1beta1::QueryDelegatorDelegationsRequest;
use gravity_proto::cosmos_sdk_proto::cosmos::vesting::v1beta1::BaseVestingAccount;
use log::{error, info, trace};
use num256::Uint256;
use serde::Serialize;
use std::sync::{Arc, RwLock};
use std::thread;
use std::time::{Duration, Instant, SystemTime, UNIX_EPOCH};
use tonic::transport::channel::Channel;

use crate::gravity_info::GravityConfig;

#[derive(Debug, Clone, Serialize)]
pub struct ChainTotalSupplyNumbers {
    /// The total amount of Graviton tokens currently in existance including those vesting and in the community pool
    pub total_supply: Uint256,
    /// The total amount of Gravition in the community pool
    pub community_pool: Uint256,
    /// All tokens that are 'liquid' meaning in a balance, claimable now as rewards
    /// or staked and eligeable to withdraw and spend, essentially just exludes vesting
    pub total_liquid_supply: Uint256,
    /// All tokens that are in users balances and can be sent instantly
    pub total_liquid_balances: Uint256,
    /// All tokens that are unclaimed as rewards
    pub total_unclaimed_rewards: Uint256,
    /// All tokens staked, but not vesting
    pub total_nonvesting_staked: Uint256,
    /// All tokens not yet vested, including those staked
    pub total_vesting: Uint256,
    /// All tokens that are vesting and staked
    pub total_vesting_staked: Uint256,
    /// All tokens that have vested so far
    pub total_vested: Uint256,
}

lazy_static! {
    static ref TOTAL_SUPPLY: Arc<RwLock<Option<ChainTotalSupplyNumbers>>> =
        Arc::new(RwLock::new(None));
}

fn set_supply_info(input: ChainTotalSupplyNumbers) {
    let mut r = TOTAL_SUPPLY.write().unwrap();
    *r = Some(input);
}

pub fn get_supply_info() -> Option<ChainTotalSupplyNumbers> {
    TOTAL_SUPPLY.read().unwrap().clone()
}

pub fn chain_total_supply_thread(gravity_config: GravityConfig) {
    info!("Starting supply calculation thread");

    thread::spawn(move || loop {
        let runner = System::new();
        runner.block_on(async {
            match compute_liquid_supply(&gravity_config).await {
                Ok(v) => {
                    info!("Successfully updated supply info!");
                    set_supply_info(v);
                }
                Err(e) => error!("Failed to update supply info with {:?}", e),
            }
        });
        thread::sleep(gravity_config.loop_time);
    });
}

/// This is extremely complicated with vesting, but people want to know
/// so we'll do an estimation, essentially what we need to do is iterate over
/// the entire set of accounts on chain and sum up tokens from non-module accounts
/// taking into account vesting by interpreting the vesting rules ourselves as we go
/// there is no neatly stored value of who has vested how much because doing so would be
/// impractical, if you have 100k vesting accounts that's 100k store changes per block to do
/// continuous vesting, it's intractable so instead liquid amounts are computed when a transfer
/// is attempted we're going to compute it all at once in this function. This function is useful
/// for any cosmos chain using standard vesting
///
/// Returns liquid supply (not including community pool, including staked but liquid tokens)
async fn compute_liquid_supply(
    gravity_config: &GravityConfig,
) -> Result<ChainTotalSupplyNumbers, CosmosGrpcError> {
<<<<<<< HEAD
    let contact = Contact::new(
        &gravity_config.grpc,
        gravity_config.request_timeout,
        &gravity_config.prefix,
    )
    .unwrap();
=======
    // lets do the easy totals first, grand total and communiy pool
    let totals = contact.query_total_supply().await?;
    let mut total_supply = None;
    for i in totals {
        if i.denom == denom {
            total_supply = Some(i.amount);
        }
    }
    let total_supply = total_supply.unwrap();

    let mut community_pool = None;
    let pool_totals = contact.query_community_pool().await?;
    for i in pool_totals {
        if i.denom == denom {
            community_pool = Some(i.amount);
        }
    }
    let community_pool = community_pool.unwrap();
>>>>>>> 0fc474ba

    let start = Instant::now();
    info!("Starting get all accounts");
    // start by getting every account on chain and every balance for every account
    let accounts = contact.get_all_accounts().await?;
    info!("Got all accounts after {}ms", start.elapsed().as_millis());
    let users =
        get_balances_for_accounts(accounts, &gravity_config.denom, &gravity_config.grpc).await?;
    info!(
        "Got all balances/vesting after {}ms",
        start.elapsed().as_millis()
    );
    // now that we have every account with every balance we can start computing the totals

    // all the tokens that are 'liquid' including staking rewards and non-vesting staking tokens
    let mut total_liquid_supply: Uint256 = 0u8.into();

    let mut total_liquid_balances: Uint256 = 0u8.into();
    let mut total_unclaimed_rewards: Uint256 = 0u8.into();
    let mut total_nonvesting_staked: Uint256 = 0u8.into();

    let mut total_vesting: Uint256 = 0u8.into();
    let mut total_vested: Uint256 = 0u8.into();
    let mut total_vesting_staked: Uint256 = 0u8.into();

    for user in users {
        //let address = user.account.get_base_account().address;
        match user.account {
            // account with no vesting, simple case, all is liquid
            AccountType::ProtoBaseAccount(_) => {
                total_liquid_balances += user.balance.clone();
                total_nonvesting_staked += user.total_staked.clone();
                total_unclaimed_rewards += user.unclaimed_rewards.clone();

                total_liquid_supply += user.balance;
                total_liquid_supply += user.unclaimed_rewards;
                total_liquid_supply += user.total_staked;
            }
            // account with periodic vesting, now we need to determine how much has vested then compare
            // that to their account balance
            AccountType::PeriodicVestingAccount(account_info) => {
                let vesting_start_time =
                    UNIX_EPOCH + Duration::from_secs(account_info.start_time as u64);
                let base = account_info.base_vesting_account.unwrap();
                let (total_delegated_free, total_delegated_vesting, original_vesting_amount) =
                    sum_vesting(base, gravity_config.denom.clone());
                // obvious stuff requiring no computation
                total_liquid_supply += user.unclaimed_rewards;
                total_liquid_supply += total_delegated_free.clone();
                total_vesting_staked += total_delegated_vesting.clone();
                total_nonvesting_staked += total_delegated_free;

                // vesting has started
                if vesting_start_time < SystemTime::now() {
                    let mut total_amount_vested: Uint256 = 0u8.into();
                    // seconds offset from vesting start time
                    let mut time_counter = 0;
                    for vesting_period in account_info.vesting_periods {
                        time_counter += vesting_period.length;
                        // if this vesting period has already elapsed, add the mount
                        if vesting_start_time + Duration::from_secs(time_counter as u64)
                            <= SystemTime::now()
                        {
                            // hack assumes vesting is only one coin
                            let amount: Coin = vesting_period.amount[0].clone().into();
                            assert_eq!(amount.denom, gravity_config.denom);
                            total_amount_vested += amount.amount;
                        }
                    }
                    let total_amount_still_vesting =
                        total_amount_vested.clone() - original_vesting_amount;

                    total_vested += total_amount_vested;
                    total_vesting += total_amount_still_vesting.clone();

                    assert!(total_amount_still_vesting > total_delegated_vesting);
                    let vesting_in_balance = total_amount_still_vesting - total_delegated_vesting;
                    // unvested tokens show up in the balance
                    // but unvested delegated tokens do not, in the case where a user
                    // has some vesting, some delegation, some balance, and some unclaimed rewards
                    assert!(user.balance > vesting_in_balance);
                    total_liquid_supply += user.balance - vesting_in_balance;
                }
                // vesting has not started yet, in this case we subtract total vesting amount
                // from current balance, if the number is positive (staking could make it negative)
                // we add to our total
                else {
                    let vesting_in_balance =
                        original_vesting_amount.clone() - total_delegated_vesting;
                    assert!(total_vested > original_vesting_amount);

                    total_vested += original_vesting_amount;

                    assert!(user.balance > vesting_in_balance);

                    total_liquid_supply += user.balance - vesting_in_balance;
                }
            }
            AccountType::ContinuousVestingAccount(account_info) => {
                let vesting_start_time =
                    UNIX_EPOCH + Duration::from_secs(account_info.start_time as u64);
                let base = account_info.base_vesting_account.unwrap();
                let vesting_duration =
                    Duration::from_secs(base.end_time as u64 - account_info.start_time as u64);
                let (total_delegated_free, total_delegated_vesting, original_vesting_amount) =
                    sum_vesting(base, gravity_config.denom.clone());

                // obvious stuff requiring no computation
                total_unclaimed_rewards += user.unclaimed_rewards.clone();
                total_liquid_supply += user.unclaimed_rewards;
                total_liquid_supply += total_delegated_free.clone();
                total_vesting_staked += total_delegated_vesting.clone();
                total_nonvesting_staked += total_delegated_free;

                // vesting has started, since this is continuous we'll do a rough protection
                // between the start and the end time, determine what percentage has elapsed
                // and grant that as liquid
                if vesting_start_time < SystemTime::now() {
                    let elapsed_since_vesting_started = vesting_start_time.elapsed().unwrap();
                    let vesting_percent_complete = elapsed_since_vesting_started.as_secs() as f64
                        / vesting_duration.as_secs() as f64;
                    let original_vesting_amount_float: f64 =
                        original_vesting_amount.to_string().parse().unwrap();
                    let total_amount_vested: f64 =
                        original_vesting_amount_float * vesting_percent_complete;
                    let total_amount_vested: Uint256 = (total_amount_vested.ceil() as u128).into();

                    assert!(original_vesting_amount > total_amount_vested);
                    let total_amount_still_vesting =
                        original_vesting_amount - total_amount_vested.clone();

                    total_vested += total_amount_vested;
                    total_vesting += total_amount_still_vesting.clone();

                    // this can happen because the delegated vesting number is only updated on undelegation / rewards withdraw
                    // while our total amount still vesting is pro-rated to find the current amount
                    let vesting_in_balance = if total_amount_still_vesting > total_delegated_vesting
                    {
                        total_amount_still_vesting - total_delegated_vesting
                    } else {
                        0u8.into()
                    };
                    // unvested tokens show up in the balance
                    // but unvested delegated tokens do not, in the case where a user
                    // has some vesting, some delegation, some balance, and some unclaimed rewards
                    total_liquid_supply += user.balance - vesting_in_balance;
                }
                // vesting has not started yet, in this case we subtract total vesting amount
                // from current balance, if the number is positive (staking could make it negative)
                // we add to our total
                else {
                    assert!(original_vesting_amount >= total_delegated_vesting);

                    let vesting_in_balance =
                        original_vesting_amount.clone() - total_delegated_vesting;

                    assert!(user.balance >= vesting_in_balance);

                    let liquid = user.balance.clone() - vesting_in_balance.clone();

                    total_liquid_balances += liquid.clone();
                    total_vesting += original_vesting_amount;
                    total_liquid_supply += liquid;
                }
            }
            AccountType::DelayedVestingAccount(_) => todo!(),
            // module accounts are not liquid supply
            AccountType::ModuleAccount(_) => {}
            // it's locked, not liquid
            AccountType::PermenantLockedAccount(_) => {}
        }
    }

    info!("Finishes totals after {}ms", start.elapsed().as_millis());
    Ok(ChainTotalSupplyNumbers {
        total_liquid_supply,
        total_liquid_balances,
        total_unclaimed_rewards,
        total_nonvesting_staked,
        total_vesting,
        total_vesting_staked,
        total_vested,
        total_supply,
        community_pool,
    })
}

/// Dispatching utility function for building an array of joinable futures containing sets of batch requests
async fn get_balances_for_accounts(
    input: Vec<AccountType>,
    denom: &str,
    grpc: &str,
) -> Result<Vec<UserInfo>, CosmosGrpcError> {
    // handed tuned parameter for the ideal number of queryes per BankQueryClient
    const BATCH_SIZE: usize = 500;
    info!(
        "Querying {} accounts in {} batches of {}",
        input.len(),
        input.len() / BATCH_SIZE,
        BATCH_SIZE
    );
    let mut index = 0;
    let mut futs = Vec::new();
    while index + BATCH_SIZE < input.len() - 1 {
        futs.push(batch_query_user_information(
            &input[index..index + BATCH_SIZE],
            denom,
            grpc,
        ));
        index += BATCH_SIZE;
    }
    futs.push(batch_query_user_information(&input[index..], denom, grpc));

    let executed_futures = join_all(futs).await;
    let mut balances = Vec::new();
    for b in executed_futures {
        balances.extend(b?);
    }
    Ok(balances)
}

/// Utility function for batching balance requests so that they occupy a single bankqueryclient which represents a connection
/// to the rpc server, opening connections is overhead intensive so we want to do a few thousand requests per client to really
/// make it worth our while
async fn batch_query_user_information(
    input: &[AccountType],
    denom: &str,
    grpc: &str,
) -> Result<Vec<UserInfo>, CosmosGrpcError> {
    trace!("Starting batch of {}", input.len());
    let mut bankrpc = BankQueryClient::connect(grpc.to_string())
        .await?
        .accept_gzip();
    let mut distrpc = DistQueryClient::connect(grpc.to_string())
        .await?
        .accept_gzip();
    let mut stakingrpc = StakingQueryClient::connect(grpc.to_string())
        .await?
        .accept_gzip();

    let mut ret = Vec::new();
    for account in input {
        let res = merge_user_information(
            account.clone(),
            denom.to_string(),
            &mut bankrpc,
            &mut distrpc,
            &mut stakingrpc,
        )
        .await?;
        ret.push(res);
    }
    trace!("Finished batch of {}", input.len());
    Ok(ret)
}

/// utility function for keeping the Account and Balance info
/// in the same scope rather than zipping them on return
async fn merge_user_information(
    account: AccountType,
    denom: String,
    bankrpc: &mut BankQueryClient<Channel>,
    distrpc: &mut DistQueryClient<Channel>,
    stakingrpc: &mut StakingQueryClient<Channel>,
) -> Result<UserInfo, CosmosGrpcError> {
    // required because dec coins are multiplied by 1*10^18
    const ONE_ETH: u128 = 10u128.pow(18);

    let address = account.get_base_account().address;
    let balance_fut = bankrpc.balance(QueryBalanceRequest {
        address: address.to_string(),
        denom: denom.clone(),
    });
    let delegation_rewards_fut =
        distrpc.delegation_total_rewards(QueryDelegationTotalRewardsRequest {
            delegator_address: address.to_string(),
        });
    let total_delegated_fut = stakingrpc.delegator_delegations(QueryDelegatorDelegationsRequest {
        delegator_addr: address.to_string(),
        pagination: PAGE,
    });

    let (balance, delegation_rewards, total_delegated) =
        join3(balance_fut, delegation_rewards_fut, total_delegated_fut).await;

    let balance = balance?.into_inner();
    let delegation_rewards = delegation_rewards?.into_inner();
    let delegated = total_delegated?.into_inner();

    let balance = match balance.balance {
        Some(v) => {
            let v: Coin = v.into();
            v.amount
        }
        None => 0u8.into(),
    };

    let mut delegation_rewards_total: Uint256 = 0u8.into();
    for reward in delegation_rewards.total {
        if reward.denom == denom {
            delegation_rewards_total += reward.amount.parse().unwrap();
        }
        // you can total non-native token rewards in an else case here
    }
    delegation_rewards_total /= ONE_ETH.into();

    let mut total_delegated: Uint256 = 0u8.into();
    for delegated in delegated.delegation_responses {
        if let Some(b) = delegated.balance {
            let b: Coin = b.into();
            assert_eq!(b.denom, denom);
            total_delegated += b.amount
        }
    }

    Ok(UserInfo {
        account,
        balance,
        unclaimed_rewards: delegation_rewards_total,
        total_staked: total_delegated,
    })
}

fn sum_vesting(input: BaseVestingAccount, denom: String) -> (Uint256, Uint256, Uint256) {
    let mut total_free = 0u8.into();
    let mut total_vesting = 0u8.into();
    let mut original_amount = 0u8.into();

    for coin in input.delegated_free {
        let coin: Coin = coin.into();
        assert_eq!(coin.denom, denom);
        total_free += coin.amount;
    }
    for coin in input.delegated_vesting {
        let coin: Coin = coin.into();
        assert_eq!(coin.denom, denom);
        total_vesting += coin.amount;
    }
    for coin in input.original_vesting {
        let coin: Coin = coin.into();
        assert_eq!(coin.denom, denom);
        original_amount += coin.amount;
    }

    (total_free, total_vesting, original_amount)
}

struct UserInfo {
    account: AccountType,
    balance: Uint256,
    unclaimed_rewards: Uint256,
    total_staked: Uint256,
}

#[cfg(test)]
mod tests {
    use crate::{
        DEFAULT_BLOCK_PER_DAY, DEFAULT_DENOM, DEFAULT_ETH_BLOCK_TIME, DEFAULT_ETH_LOOP_TIME,
        DEFAULT_HOST, DEFAULT_LOOP_TIME, DEFAULT_PORT, DEFAULT_PREFIX, DEFAULT_REQUEST_TIMEOUT,
    };

    use super::*;

    #[actix_web::test]
    async fn test_vesting_query() {
        env_logger::init();

        let gravity_config = GravityConfig {
            grpc: "localhost:9090".to_string(),
            request_timeout: DEFAULT_REQUEST_TIMEOUT,
            prefix: DEFAULT_PREFIX.to_string(),
            ssl: false,
            port: DEFAULT_PORT,
            denom: DEFAULT_DENOM.to_string(),
            loop_time: DEFAULT_LOOP_TIME,
            block_per_day: DEFAULT_BLOCK_PER_DAY,
            host: DEFAULT_HOST.to_string(),
        };

        let supply = compute_liquid_supply(&gravity_config).await.unwrap();
        info!("Got a liquid supply of {:?}", supply);
    }
}<|MERGE_RESOLUTION|>--- conflicted
+++ resolved
@@ -96,19 +96,17 @@
 async fn compute_liquid_supply(
     gravity_config: &GravityConfig,
 ) -> Result<ChainTotalSupplyNumbers, CosmosGrpcError> {
-<<<<<<< HEAD
     let contact = Contact::new(
         &gravity_config.grpc,
         gravity_config.request_timeout,
         &gravity_config.prefix,
     )
     .unwrap();
-=======
     // lets do the easy totals first, grand total and communiy pool
     let totals = contact.query_total_supply().await?;
     let mut total_supply = None;
     for i in totals {
-        if i.denom == denom {
+        if i.denom == gravity_config.denom {
             total_supply = Some(i.amount);
         }
     }
@@ -117,12 +115,11 @@
     let mut community_pool = None;
     let pool_totals = contact.query_community_pool().await?;
     for i in pool_totals {
-        if i.denom == denom {
+        if i.denom == gravity_config.denom {
             community_pool = Some(i.amount);
         }
     }
     let community_pool = community_pool.unwrap();
->>>>>>> 0fc474ba
 
     let start = Instant::now();
     info!("Starting get all accounts");
@@ -480,8 +477,8 @@
 #[cfg(test)]
 mod tests {
     use crate::{
-        DEFAULT_BLOCK_PER_DAY, DEFAULT_DENOM, DEFAULT_ETH_BLOCK_TIME, DEFAULT_ETH_LOOP_TIME,
-        DEFAULT_HOST, DEFAULT_LOOP_TIME, DEFAULT_PORT, DEFAULT_PREFIX, DEFAULT_REQUEST_TIMEOUT,
+        DEFAULT_BLOCK_PER_DAY, DEFAULT_DENOM, DEFAULT_HOST, DEFAULT_LOOP_TIME, DEFAULT_PORT,
+        DEFAULT_PREFIX, DEFAULT_REQUEST_TIMEOUT,
     };
 
     use super::*;
@@ -491,7 +488,7 @@
         env_logger::init();
 
         let gravity_config = GravityConfig {
-            grpc: "localhost:9090".to_string(),
+            grpc: "http://localhost:9090".to_string(),
             request_timeout: DEFAULT_REQUEST_TIMEOUT,
             prefix: DEFAULT_PREFIX.to_string(),
             ssl: false,

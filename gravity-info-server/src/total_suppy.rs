//! Yes computing the total supply of tokens on the chain does in fact require all the junk in this file.
//! This is mostly complexity around vesting and the fact that there's no convient function to total everything up
//! on the server side. Logic would dictate that you make the endpoint on client but this code uses highly parallel rust futures
//! to effectively query all the data in a reasonable amount of time and compute the result locally
//! This code provides a generic way to compute the total liquid supply for a cosmos chain across all vesting types

use actix_web::rt::System;
use deep_space::client::types::AccountType;
use deep_space::client::PAGE;
use deep_space::error::CosmosGrpcError;
use deep_space::{Coin, Contact};
use futures::future::{join3, join_all};
use gravity_proto::cosmos_sdk_proto::cosmos::bank::v1beta1::query_client::QueryClient as BankQueryClient;
use gravity_proto::cosmos_sdk_proto::cosmos::bank::v1beta1::QueryBalanceRequest;
use gravity_proto::cosmos_sdk_proto::cosmos::distribution::v1beta1::query_client::QueryClient as DistQueryClient;
use gravity_proto::cosmos_sdk_proto::cosmos::distribution::v1beta1::QueryDelegationTotalRewardsRequest;
use gravity_proto::cosmos_sdk_proto::cosmos::staking::v1beta1::query_client::QueryClient as StakingQueryClient;
use gravity_proto::cosmos_sdk_proto::cosmos::staking::v1beta1::QueryDelegatorDelegationsRequest;
use gravity_proto::cosmos_sdk_proto::cosmos::vesting::v1beta1::BaseVestingAccount;
use log::{error, info, trace};
use num256::Uint256;
use serde::Serialize;
use std::str::FromStr;
use std::sync::{Arc, RwLock};
use std::thread;
use std::time::{Duration, Instant, SystemTime, UNIX_EPOCH};
use tonic::transport::channel::Channel;

use crate::gravity_info::GravityConfig;

#[derive(Debug, Clone, Serialize)]
pub struct ChainTotalSupplyNumbers {
    /// The total amount of Graviton tokens currently in existance including those vesting and in the community pool
    pub total_supply: Uint256,
    /// The total amount of Gravition in the community pool
    pub community_pool: Uint256,
    /// All tokens that are 'liquid' meaning in a balance, claimable now as rewards
    /// or staked and eligeable to withdraw and spend, essentially just exludes vesting
    pub total_liquid_supply: Uint256,
    /// All tokens that are in users balances and can be sent instantly
    pub total_liquid_balances: Uint256,
    /// All tokens that are unclaimed as rewards
    pub total_unclaimed_rewards: Uint256,
    /// All tokens staked, but not vesting
    pub total_nonvesting_staked: Uint256,
    /// All tokens not yet vested, including those staked
    pub total_vesting: Uint256,
    /// All tokens that are vesting and staked
    pub total_vesting_staked: Uint256,
    /// All tokens that have vested so far
    pub total_vested: Uint256,
}

lazy_static! {
    static ref TOTAL_SUPPLY: Arc<RwLock<ChainTotalSupplyNumbers>> =
        Arc::new(RwLock::new(ChainTotalSupplyNumbers {
            total_supply: 0u128.into(),
            community_pool: 0u128.into(),
            total_liquid_supply: 0u128.into(),
            total_liquid_balances: 0u128.into(),
            total_unclaimed_rewards: 0u128.into(),
            total_nonvesting_staked: 0u128.into(),
            total_vesting: 0u128.into(),
            total_vesting_staked: 0u128.into(),
            total_vested: 0u128.into(),
        }));
}

fn set_supply_info(input: ChainTotalSupplyNumbers) {
    let mut r = TOTAL_SUPPLY.write().unwrap();
    *r = input;
}

pub fn get_supply_info() -> ChainTotalSupplyNumbers {
    TOTAL_SUPPLY.read().unwrap().clone()
}

pub fn chain_total_supply_thread(gravity_config: GravityConfig) {
    info!("Starting supply calculation thread");

    thread::spawn(move || loop {
        let runner = System::new();
        runner.block_on(async {
            match compute_liquid_supply(&gravity_config).await {
                Ok(v) => {
                    info!("Successfully updated supply info!");
                    set_supply_info(v);
                    thread::sleep(LOOP_TIME);
                }
                Err(e) => error!("Failed to update supply info with {:?}", e),
            }
        });
<<<<<<< HEAD
        thread::sleep(gravity_config.loop_time);
=======
>>>>>>> c2cc9810
    });
}

/// This is extremely complicated with vesting, but people want to know
/// so we'll do an estimation, essentially what we need to do is iterate over
/// the entire set of accounts on chain and sum up tokens from non-module accounts
/// taking into account vesting by interpreting the vesting rules ourselves as we go
/// there is no neatly stored value of who has vested how much because doing so would be
/// impractical, if you have 100k vesting accounts that's 100k store changes per block to do
/// continuous vesting, it's intractable so instead liquid amounts are computed when a transfer
/// is attempted we're going to compute it all at once in this function. This function is useful
/// for any cosmos chain using standard vesting
///
/// Returns liquid supply (not including community pool, including staked but liquid tokens)
async fn compute_liquid_supply(
    gravity_config: &GravityConfig,
) -> Result<ChainTotalSupplyNumbers, CosmosGrpcError> {
    let contact = Contact::new(
        &gravity_config.grpc,
        gravity_config.request_timeout,
        &gravity_config.prefix,
    )
    .unwrap();
    // lets do the easy totals first, grand total and communiy pool
    let totals = contact.query_total_supply().await?;

    let mut total_supply = None;
    for i in totals {
        if i.denom == gravity_config.denom {
            total_supply = Some(i.amount);
        }
    }

    let total_supply = total_supply.unwrap();

    let mut community_pool = None;
    let pool_totals = contact.query_community_pool().await?;
    for i in pool_totals {
        if i.denom == gravity_config.denom {
            community_pool = Some(i.amount);
        }
    }
    let community_pool = community_pool.unwrap();

    let start = Instant::now();
    info!("Starting get all accounts");
    // start by getting every account on chain and every balance for every account
    let accounts = contact.get_all_accounts().await?;
    info!("Got all accounts after {}ms", start.elapsed().as_millis());
    let users =
        get_balances_for_accounts(accounts, &gravity_config.denom, &gravity_config.grpc).await?;
    info!(
        "Got all balances/vesting after {}ms",
        start.elapsed().as_millis()
    );
    // now that we have every account with every balance we can start computing the totals

    // all the tokens that are 'liquid' including staking rewards and non-vesting staking tokens
    let mut total_liquid_supply: Uint256 = 0u8.into();

    let mut total_liquid_balances: Uint256 = 0u8.into();
    let mut total_unclaimed_rewards: Uint256 = 0u8.into();
    let mut total_nonvesting_staked: Uint256 = 0u8.into();

    let mut total_vesting: Uint256 = 0u8.into();
    let mut total_vested: Uint256 = 0u8.into();
    let mut total_vesting_staked: Uint256 = 0u8.into();

    for user in users {
        //let address = user.account.get_base_account().address;
        match user.account {
            // account with no vesting, simple case, all is liquid
            AccountType::ProtoBaseAccount(_) => {
                total_liquid_balances += user.balance.clone();
                total_nonvesting_staked += user.total_staked.clone();
                total_unclaimed_rewards += user.unclaimed_rewards.clone();

                total_liquid_supply += user.balance;
                total_liquid_supply += user.unclaimed_rewards;
                total_liquid_supply += user.total_staked;
            }
            // account with periodic vesting, now we need to determine how much has vested then compare
            // that to their account balance
            AccountType::PeriodicVestingAccount(account_info) => {
                let vesting_start_time =
                    UNIX_EPOCH + Duration::from_secs(account_info.start_time as u64);
                let base = account_info.base_vesting_account.unwrap();
                let (total_delegated_free, total_delegated_vesting, original_vesting_amount) =
                    sum_vesting(base, gravity_config.denom.clone());
                // obvious stuff requiring no computation
                total_liquid_supply += user.unclaimed_rewards;
                total_liquid_supply += total_delegated_free.clone();
                total_vesting_staked += total_delegated_vesting.clone();
                total_nonvesting_staked += total_delegated_free;

                // vesting has started
                if vesting_start_time < SystemTime::now() {
                    let mut total_amount_vested: Uint256 = 0u8.into();
                    // seconds offset from vesting start time
                    let mut time_counter = 0;
                    for vesting_period in account_info.vesting_periods {
                        time_counter += vesting_period.length;
                        // if this vesting period has already elapsed, add the mount
                        if vesting_start_time + Duration::from_secs(time_counter as u64)
                            <= SystemTime::now()
                        {
                            // hack assumes vesting is only one coin
                            let amount: Coin = vesting_period.amount[0].clone().into();
                            assert_eq!(amount.denom, gravity_config.denom);
                            total_amount_vested += amount.amount;
                        }
                    }
                    assert!(total_amount_vested <= original_vesting_amount);
                    let total_amount_still_vesting =
                        original_vesting_amount - total_amount_vested.clone();

                    total_vested += total_amount_vested;
                    total_vesting += total_amount_still_vesting.clone();

                    assert!(total_amount_still_vesting >= total_delegated_vesting);
                    let vesting_in_balance = total_amount_still_vesting - total_delegated_vesting;
                    // unvested tokens show up in the balance
                    // but unvested delegated tokens do not, in the case where a user
                    // has some vesting, some delegation, some balance, and some unclaimed rewards
                    assert!(user.balance > vesting_in_balance);
                    total_liquid_supply += user.balance - vesting_in_balance;
                }
                // vesting has not started yet, in this case we subtract total vesting amount
                // from current balance, if the number is positive (staking could make it negative)
                // we add to our total
                else {
                    assert!(original_vesting_amount >= total_delegated_vesting);
                    let vesting_in_balance =
                        original_vesting_amount.clone() - total_delegated_vesting;
                    assert!(total_vested > original_vesting_amount);

                    total_vested += original_vesting_amount;

                    assert!(user.balance > vesting_in_balance);

                    total_liquid_supply += user.balance - vesting_in_balance;
                }
            }
            AccountType::ContinuousVestingAccount(account_info) => {
                let vesting_start_time =
                    UNIX_EPOCH + Duration::from_secs(account_info.start_time as u64);
                let base = account_info.base_vesting_account.unwrap();
                assert!(base.end_time > account_info.start_time);
                let vesting_duration =
                    Duration::from_secs(base.end_time as u64 - account_info.start_time as u64);
                let (total_delegated_free, total_delegated_vesting, original_vesting_amount) =
                    sum_vesting(base, gravity_config.denom.clone());

                // obvious stuff requiring no computation
                total_unclaimed_rewards += user.unclaimed_rewards.clone();
                total_liquid_supply += user.unclaimed_rewards;
                total_liquid_supply += total_delegated_free.clone();
                total_vesting_staked += total_delegated_vesting.clone();
                total_nonvesting_staked += total_delegated_free;

                // vesting has started, since this is continuous we'll do a rough protection
                // between the start and the end time, determine what percentage has elapsed
                // and grant that as liquid
                if vesting_start_time < SystemTime::now() {
                    let elapsed_since_vesting_started = vesting_start_time.elapsed().unwrap();
                    let vesting_percent_complete = elapsed_since_vesting_started.as_secs() as f64
                        / vesting_duration.as_secs() as f64;
                    let original_vesting_amount_float: f64 =
                        original_vesting_amount.to_string().parse().unwrap();
                    let total_amount_vested: f64 =
                        original_vesting_amount_float * vesting_percent_complete;
                    let total_amount_vested: Uint256 = (total_amount_vested.ceil() as u128).into();

                    assert!(original_vesting_amount > total_amount_vested);
                    let total_amount_still_vesting =
                        original_vesting_amount - total_amount_vested.clone();

                    total_vested += total_amount_vested;
                    total_vesting += total_amount_still_vesting.clone();

                    // this can happen because the delegated vesting number is only updated on undelegation / rewards withdraw
                    // while our total amount still vesting is pro-rated to find the current amount
                    let vesting_in_balance = if total_amount_still_vesting > total_delegated_vesting
                    {
                        total_amount_still_vesting - total_delegated_vesting
                    } else {
                        0u8.into()
                    };
                    // unvested tokens show up in the balance
                    // but unvested delegated tokens do not, in the case where a user
                    // has some vesting, some delegation, some balance, and some unclaimed rewards
                    assert!(user.balance >= vesting_in_balance);
                    total_liquid_supply += user.balance - vesting_in_balance;
                }
                // vesting has not started yet, in this case we subtract total vesting amount
                // from current balance, if the number is positive (staking could make it negative)
                // we add to our total
                else {
                    assert!(original_vesting_amount >= total_delegated_vesting);

                    let vesting_in_balance =
                        original_vesting_amount.clone() - total_delegated_vesting;

                    assert!(user.balance >= vesting_in_balance);

                    let liquid = user.balance.clone() - vesting_in_balance.clone();

                    total_liquid_balances += liquid.clone();
                    total_vesting += original_vesting_amount;
                    total_liquid_supply += liquid;
                }
            }
            AccountType::DelayedVestingAccount(_) => todo!(),
            // module accounts are not liquid supply
            AccountType::ModuleAccount(_) => {}
            // it's locked, not liquid
            AccountType::PermenantLockedAccount(_) => {}
        }
    }

    info!("Finishes totals after {}ms", start.elapsed().as_millis());
    Ok(ChainTotalSupplyNumbers {
        total_liquid_supply,
        total_liquid_balances,
        total_unclaimed_rewards,
        total_nonvesting_staked,
        total_vesting,
        total_vesting_staked,
        total_vested,
        total_supply,
        community_pool,
    })
}

/// Dispatching utility function for building an array of joinable futures containing sets of batch requests
async fn get_balances_for_accounts(
    input: Vec<AccountType>,
    denom: &str,
    grpc: &str,
) -> Result<Vec<UserInfo>, CosmosGrpcError> {
    // handed tuned parameter for the ideal number of queryes per BankQueryClient
    const BATCH_SIZE: usize = 500;
    info!(
        "Querying {} accounts in {} batches of {}",
        input.len(),
        input.len() / BATCH_SIZE,
        BATCH_SIZE
    );
    let mut index = 0;
    let mut futs = Vec::new();
    while index + BATCH_SIZE < input.len() - 1 {
        futs.push(batch_query_user_information(
            &input[index..index + BATCH_SIZE],
            denom,
            grpc,
        ));
        index += BATCH_SIZE;
    }
    futs.push(batch_query_user_information(&input[index..], denom, grpc));

    let executed_futures = join_all(futs).await;
    let mut balances = Vec::new();
    for b in executed_futures {
        balances.extend(b?);
    }
    Ok(balances)
}

/// Utility function for batching balance requests so that they occupy a single bankqueryclient which represents a connection
/// to the rpc server, opening connections is overhead intensive so we want to do a few thousand requests per client to really
/// make it worth our while
async fn batch_query_user_information(
    input: &[AccountType],
    denom: &str,
    grpc: &str,
) -> Result<Vec<UserInfo>, CosmosGrpcError> {
    trace!("Starting batch of {}", input.len());
    let mut bankrpc = BankQueryClient::connect(grpc.to_string()).await?;
    let mut distrpc = DistQueryClient::connect(grpc.to_string()).await?;
    let mut stakingrpc = StakingQueryClient::connect(grpc.to_string()).await?;

    let mut ret = Vec::new();
    for account in input {
        let res = merge_user_information(
            account.clone(),
            denom.to_string(),
            &mut bankrpc,
            &mut distrpc,
            &mut stakingrpc,
        )
        .await?;
        ret.push(res);
    }
    trace!("Finished batch of {}", input.len());
    Ok(ret)
}

/// utility function for keeping the Account and Balance info
/// in the same scope rather than zipping them on return
async fn merge_user_information(
    account: AccountType,
    denom: String,
    bankrpc: &mut BankQueryClient<Channel>,
    distrpc: &mut DistQueryClient<Channel>,
    stakingrpc: &mut StakingQueryClient<Channel>,
) -> Result<UserInfo, CosmosGrpcError> {
    // required because dec coins are multiplied by 1*10^18
    const ONE_ETH: u128 = 10u128.pow(18);

    let address = account.get_base_account().address;
    let balance_fut = bankrpc.balance(QueryBalanceRequest {
        address: address.to_string(),
        denom: denom.clone(),
    });
    let delegation_rewards_fut =
        distrpc.delegation_total_rewards(QueryDelegationTotalRewardsRequest {
            delegator_address: address.to_string(),
        });
    let total_delegated_fut = stakingrpc.delegator_delegations(QueryDelegatorDelegationsRequest {
        delegator_addr: address.to_string(),
        pagination: PAGE,
    });

    let (balance, delegation_rewards, total_delegated) =
        join3(balance_fut, delegation_rewards_fut, total_delegated_fut).await;

    let balance = balance?.into_inner();
    let delegation_rewards = delegation_rewards?.into_inner();
    let delegated = total_delegated?.into_inner();

    let balance = match balance.balance {
        Some(v) => {
            let v: Coin = v.into();
            v.amount
        }
        None => 0u8.into(),
    };

    let mut delegation_rewards_total: Uint256 = 0u8.into();
    for reward in delegation_rewards.total {
        if reward.denom == denom {
            delegation_rewards_total += reward.amount.parse().unwrap();
        }
        // you can total non-native token rewards in an else case here
    }
    delegation_rewards_total /= ONE_ETH.into();

    let mut total_delegated: Uint256 = 0u8.into();
    for delegated in delegated.delegation_responses {
        if let Some(b) = delegated.balance {
            assert_eq!(b.denom, denom);
            total_delegated += Uint256::from_str(b.amount.as_str()).unwrap();
        }
    }

    Ok(UserInfo {
        account,
        balance,
        unclaimed_rewards: delegation_rewards_total,
        total_staked: total_delegated,
    })
}

fn sum_vesting(input: BaseVestingAccount, denom: String) -> (Uint256, Uint256, Uint256) {
    let mut total_free = 0u8.into();
    let mut total_vesting = 0u8.into();
    let mut original_amount = 0u8.into();

    for coin in input.delegated_free {
        assert_eq!(coin.denom, denom);
        total_free += Uint256::from_str(coin.amount.as_str()).unwrap();
    }
    for coin in input.delegated_vesting {
        assert_eq!(coin.denom, denom);
        total_vesting += Uint256::from_str(coin.amount.as_str()).unwrap();
    }
    for coin in input.original_vesting {
        assert_eq!(coin.denom, denom);
        original_amount += Uint256::from_str(coin.amount.as_str()).unwrap();
    }

    (total_free, total_vesting, original_amount)
}

struct UserInfo {
    account: AccountType,
    balance: Uint256,
    unclaimed_rewards: Uint256,
    total_staked: Uint256,
}

#[cfg(test)]
mod tests {
    use crate::{
        DEFAULT_BLOCK_PER_DAY, DEFAULT_HOST, DEFAULT_LOOP_TIME, DEFAULT_PORT, DEFAULT_PREFIX,
        DEFAULT_REQUEST_TIMEOUT,
    };

    use super::*;

    #[actix_web::test]
    async fn test_vesting_query() {
        env_logger::init();

        let gravity_config = GravityConfig {
            grpc: "http://gravitychain.io:9090".to_string(),
            request_timeout: DEFAULT_REQUEST_TIMEOUT,
            prefix: DEFAULT_PREFIX.to_string(),
            ssl: false,
            port: DEFAULT_PORT,
            denom: "ugraviton".to_string(),
            loop_time: DEFAULT_LOOP_TIME,
            block_per_day: DEFAULT_BLOCK_PER_DAY,
            host: DEFAULT_HOST.to_string(),
        };

        let supply = compute_liquid_supply(&gravity_config).await.unwrap();
        info!("Got a liquid supply of {:?}", supply);
    }
}<|MERGE_RESOLUTION|>--- conflicted
+++ resolved
@@ -85,15 +85,11 @@
                 Ok(v) => {
                     info!("Successfully updated supply info!");
                     set_supply_info(v);
-                    thread::sleep(LOOP_TIME);
+                    thread::sleep(gravity_config.loop_time);
                 }
                 Err(e) => error!("Failed to update supply info with {:?}", e),
             }
         });
-<<<<<<< HEAD
-        thread::sleep(gravity_config.loop_time);
-=======
->>>>>>> c2cc9810
     });
 }
 
